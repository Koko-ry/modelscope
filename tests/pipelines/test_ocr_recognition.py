# Copyright (c) Alibaba, Inc. and its affiliates.
import unittest

import PIL

from modelscope.pipelines import pipeline
from modelscope.pipelines.base import Pipeline
from modelscope.utils.constant import Tasks
from modelscope.utils.test_utils import test_level


class OCRRecognitionTest(unittest.TestCase):

    def setUp(self) -> None:
        self.model_id = 'damo/cv_convnextTiny_ocr-recognition-general_damo'
        self.test_image = 'data/test/images/ocr_recognition.jpg'
        self.task = Tasks.ocr_recognition

    def pipeline_inference(self, pipeline: Pipeline, input_location: str):
        result = pipeline(input_location)
        print('ocr recognition results: ', result)

    def pipeline_inference_batch(self, pipeline: Pipeline,
                                 input_location: str):
        result = pipeline(
            [input_location, input_location, input_location, input_location],
            batch_size=4)
        print('ocr recognition results: ', result)

    @unittest.skipUnless(test_level() >= 0, 'skip test in current test level')
    def test_run_with_model_from_modelhub_batch(self):
        ocr_recognition = pipeline(
            Tasks.ocr_recognition,
            model=self.model_id,
            model_revision='v2.3.0')
        self.pipeline_inference_batch(ocr_recognition, self.test_image)

    @unittest.skipUnless(test_level() >= 0, 'skip test in current test level')
    def test_run_with_model_from_modelhub(self):
        ocr_recognition = pipeline(
            Tasks.ocr_recognition,
            model=self.model_id,
            model_revision='v2.3.0')
        self.pipeline_inference(ocr_recognition, self.test_image)

    @unittest.skipUnless(test_level() >= 0, 'skip test in current test level')
    def test_run_with_model_from_modelhub_handwritten(self):
        ocr_recognition = pipeline(
            Tasks.ocr_recognition,
            model='damo/cv_convnextTiny_ocr-recognition-handwritten_damo',
            model_revision='v2.3.0')
        self.pipeline_inference(ocr_recognition, self.test_image)

    @unittest.skipUnless(test_level() >= 0, 'skip test in current test level')
    def test_run_with_model_from_modelhub_scene(self):
        ocr_recognition = pipeline(
            Tasks.ocr_recognition,
            model='damo/cv_convnextTiny_ocr-recognition-scene_damo',
            model_revision='v2.3.0')
        self.pipeline_inference(ocr_recognition, self.test_image)

    @unittest.skipUnless(test_level() >= 0, 'skip test in current test level')
    def test_run_with_model_from_modelhub_document(self):
        ocr_recognition = pipeline(
            Tasks.ocr_recognition,
            model='damo/cv_convnextTiny_ocr-recognition-document_damo',
            model_revision='v2.3.0')
        self.pipeline_inference(ocr_recognition, self.test_image)

    @unittest.skipUnless(test_level() >= 0, 'skip test in current test level')
    def test_run_with_model_from_modelhub_licenseplate(self):
        ocr_recognition = pipeline(
            Tasks.ocr_recognition,
            model='damo/cv_convnextTiny_ocr-recognition-licenseplate_damo',
            model_revision='v2.3.0')
        self.pipeline_inference(ocr_recognition, self.test_image)

    @unittest.skipUnless(test_level() >= 0, 'skip test in current test level')
    def test_run_with_model_from_modelhub_crnn(self):
        ocr_recognition = pipeline(
            Tasks.ocr_recognition,
            model='damo/cv_crnn_ocr-recognition-general_damo',
            model_revision='v2.2.2')
<<<<<<< HEAD
=======
        self.pipeline_inference(ocr_recognition, self.test_image)

    @unittest.skipUnless(test_level() >= 0, 'skip test in current test level')
    def test_run_with_model_from_modelhub_lightweightedge(self):
        ocr_recognition = pipeline(
            Tasks.ocr_recognition,
            model='damo/cv_LightweightEdge_ocr-recognitoin-general_damo',
            model_revision='v1.0.0')
>>>>>>> 0db0ec55
        self.pipeline_inference(ocr_recognition, self.test_image)

    @unittest.skipUnless(test_level() >= 1, 'skip test in current test level')
    def test_run_with_model_from_modelhub_PILinput(self):
        ocr_recognition = pipeline(
            Tasks.ocr_recognition,
            model=self.model_id,
            model_revision='v2.3.0')
        imagePIL = PIL.Image.open(self.test_image)
        self.pipeline_inference(ocr_recognition, imagePIL)

    @unittest.skipUnless(test_level() >= 2, 'skip test in current test level')
    def test_run_modelhub_default_model(self):
        ocr_recognition = pipeline(
            Tasks.ocr_recognition, model_revision='v2.3.0')
        self.pipeline_inference(ocr_recognition, self.test_image)

    @unittest.skipUnless(test_level() >= 0, 'skip test in current test level')
    def test_run_with_model_from_modelhub_cpu(self):
        ocr_recognition = pipeline(
            Tasks.ocr_recognition,
            model=self.model_id,
            model_revision='v2.3.0',
            device='cpu')
        self.pipeline_inference(ocr_recognition, self.test_image)

    @unittest.skipUnless(test_level() >= 0, 'skip test in current test level')
    def test_run_with_model_from_modelhub_handwritten_cpu(self):
        ocr_recognition = pipeline(
            Tasks.ocr_recognition,
            model='damo/cv_convnextTiny_ocr-recognition-handwritten_damo',
            model_revision='v2.3.0',
            device='cpu')
        self.pipeline_inference(ocr_recognition, self.test_image)

    @unittest.skipUnless(test_level() >= 0, 'skip test in current test level')
    def test_run_with_model_from_modelhub_scene_cpu(self):
        ocr_recognition = pipeline(
            Tasks.ocr_recognition,
            model='damo/cv_convnextTiny_ocr-recognition-scene_damo',
            model_revision='v2.3.0',
            device='cpu')
        self.pipeline_inference(ocr_recognition, self.test_image)

    @unittest.skipUnless(test_level() >= 0, 'skip test in current test level')
    def test_run_with_model_from_modelhub_document_cpu(self):
        ocr_recognition = pipeline(
            Tasks.ocr_recognition,
            model='damo/cv_convnextTiny_ocr-recognition-document_damo',
            model_revision='v2.3.0',
            device='cpu')
        self.pipeline_inference(ocr_recognition, self.test_image)

    @unittest.skipUnless(test_level() >= 0, 'skip test in current test level')
    def test_run_with_model_from_modelhub_licenseplate_cpu(self):
        ocr_recognition = pipeline(
            Tasks.ocr_recognition,
            model='damo/cv_convnextTiny_ocr-recognition-licenseplate_damo',
            model_revision='v2.3.0',
            device='cpu')
        self.pipeline_inference(ocr_recognition, self.test_image)

    @unittest.skipUnless(test_level() >= 0, 'skip test in current test level')
    def test_run_with_model_from_modelhub_crnn_cpu(self):
        ocr_recognition = pipeline(
            Tasks.ocr_recognition,
            model='damo/cv_crnn_ocr-recognition-general_damo',
            model_revision='v2.2.2',
            device='cpu')
        self.pipeline_inference(ocr_recognition, self.test_image)

<<<<<<< HEAD
=======
    @unittest.skipUnless(test_level() >= 0, 'skip test in current test level')
    def test_run_with_model_from_modelhub_lightweightedge_cpu(self):
        ocr_recognition = pipeline(
            Tasks.ocr_recognition,
            model='damo/cv_LightweightEdge_ocr-recognitoin-general_damo',
            model_revision='v1.0.0',
            device='cpu')
        self.pipeline_inference(ocr_recognition, self.test_image)

>>>>>>> 0db0ec55
    @unittest.skipUnless(test_level() >= 1, 'skip test in current test level')
    def test_run_with_model_from_modelhub_PILinput_cpu(self):
        ocr_recognition = pipeline(
            Tasks.ocr_recognition,
            model=self.model_id,
            model_revision='v2.3.0',
            device='cpu')
        imagePIL = PIL.Image.open(self.test_image)
        self.pipeline_inference(ocr_recognition, imagePIL)

    @unittest.skipUnless(test_level() >= 2, 'skip test in current test level')
    def test_run_modelhub_default_model_cpu(self):
        ocr_recognition = pipeline(
            Tasks.ocr_recognition, model_revision='v2.3.0', device='cpu')
        self.pipeline_inference(ocr_recognition, self.test_image)


if __name__ == '__main__':
    unittest.main()<|MERGE_RESOLUTION|>--- conflicted
+++ resolved
@@ -81,8 +81,6 @@
             Tasks.ocr_recognition,
             model='damo/cv_crnn_ocr-recognition-general_damo',
             model_revision='v2.2.2')
-<<<<<<< HEAD
-=======
         self.pipeline_inference(ocr_recognition, self.test_image)
 
     @unittest.skipUnless(test_level() >= 0, 'skip test in current test level')
@@ -91,7 +89,6 @@
             Tasks.ocr_recognition,
             model='damo/cv_LightweightEdge_ocr-recognitoin-general_damo',
             model_revision='v1.0.0')
->>>>>>> 0db0ec55
         self.pipeline_inference(ocr_recognition, self.test_image)
 
     @unittest.skipUnless(test_level() >= 1, 'skip test in current test level')
@@ -163,8 +160,6 @@
             device='cpu')
         self.pipeline_inference(ocr_recognition, self.test_image)
 
-<<<<<<< HEAD
-=======
     @unittest.skipUnless(test_level() >= 0, 'skip test in current test level')
     def test_run_with_model_from_modelhub_lightweightedge_cpu(self):
         ocr_recognition = pipeline(
@@ -174,7 +169,6 @@
             device='cpu')
         self.pipeline_inference(ocr_recognition, self.test_image)
 
->>>>>>> 0db0ec55
     @unittest.skipUnless(test_level() >= 1, 'skip test in current test level')
     def test_run_with_model_from_modelhub_PILinput_cpu(self):
         ocr_recognition = pipeline(

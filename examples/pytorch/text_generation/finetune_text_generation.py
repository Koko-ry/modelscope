from dataclasses import dataclass, field

<<<<<<< HEAD
from modelscope import EpochBasedTrainer, MsDataset, TrainingArgs
=======
from modelscope import (EpochBasedTrainer, MsDataset, TrainingArgs,
                        build_dataset_from_file)
>>>>>>> 0db0ec55
from modelscope.metainfo import Trainers
from modelscope.trainers import build_trainer


@dataclass(init=False)
class TextGenerationArguments(TrainingArgs):

    trainer: str = field(
        default=Trainers.default, metadata={
            'help': 'The trainer used',
        })

    work_dir: str = field(
        default='./tmp',
        metadata={
            'help': 'The working path for saving checkpoint',
        })

    src_txt: str = field(
        default=None,
        metadata={
            'help': 'The source text key of preprocessor',
            'cfg_node': 'preprocessor.src_txt'
        })

    tgt_txt: str = field(
        default=None,
        metadata={
            'help': 'The target text key of preprocessor',
            'cfg_node': 'preprocessor.tgt_txt'
        })

    preprocessor: str = field(
        default=None,
        metadata={
            'help': 'The preprocessor type',
            'cfg_node': 'preprocessor.type'
        })

    lr_scheduler: str = field(
        default=None,
        metadata={
            'help': 'The lr scheduler type',
            'cfg_node': 'train.lr_scheduler.type'
        })

    world_size: int = field(
        default=None,
        metadata={
            'help': 'The parallel world size',
            'cfg_node': 'megatron.world_size'
        })

    tensor_model_parallel_size: int = field(
        default=None,
        metadata={
            'help': 'The tensor model parallel size',
            'cfg_node': 'megatron.tensor_model_parallel_size'
        })

    use_megatron: bool = field(
        default=None, metadata={
            'help': 'Whether to use MegatronHook',
        })


def noam_lambda(current_step: int):
    current_step += 1
    return min(current_step**(-0.5), current_step * 100**(-1.5))


config, args = TextGenerationArguments().parse_cli().to_config()
print(config, args)
<<<<<<< HEAD


def cfg_modify_fn(cfg):
    if args.use_model_config:
        cfg.merge_from_dict(config)
    else:
        cfg = config
    if cfg.train.lr_scheduler.type == 'noam':
        cfg.train.lr_scheduler = {
            'type': 'LambdaLR',
            'lr_lambda': noam_lambda,
            'options': {
                'by_epoch': False
            }
        }
    if args.use_megatron:
        cfg.train.hooks.append({'type': 'MegatronHook'})
    return cfg


dataset = MsDataset.load(args.train_dataset_name)
train_dataset = dataset['train']
eval_dataset = dataset['validation' if 'validation' in dataset else 'test']
=======


def cfg_modify_fn(cfg):
    if args.use_model_config:
        cfg.merge_from_dict(config)
    else:
        cfg = config
    if cfg.train.lr_scheduler.type == 'noam':
        cfg.train.lr_scheduler = {
            'type': 'LambdaLR',
            'lr_lambda': noam_lambda,
            'options': {
                'by_epoch': False
            }
        }
    if args.use_megatron:
        cfg.train.hooks.append({'type': 'MegatronHook'})
    return cfg


if args.dataset_json_file is None:
    train_dataset = MsDataset.load(
        args.train_dataset_name,
        subset_name=args.train_subset_name,
        split=args.train_split,
        namespace=args.train_dataset_namespace)
    validation_dataset = MsDataset.load(
        args.val_dataset_name,
        subset_name=args.val_subset_name,
        split=args.val_split,
        namespace=args.val_dataset_namespace)
else:
    train_dataset, validation_dataset = build_dataset_from_file(
        args.dataset_json_file)
>>>>>>> 0db0ec55

kwargs = dict(
    model=args.model,
    model_revision=args.model_revision,
    train_dataset=train_dataset,
    eval_dataset=validation_dataset,
    seed=args.seed,
    work_dir=args.work_dir,
    cfg_modify_fn=cfg_modify_fn)

trainer: EpochBasedTrainer = build_trainer(
    name=args.trainer, default_args=kwargs)
trainer.train()<|MERGE_RESOLUTION|>--- conflicted
+++ resolved
@@ -1,11 +1,7 @@
 from dataclasses import dataclass, field
 
-<<<<<<< HEAD
-from modelscope import EpochBasedTrainer, MsDataset, TrainingArgs
-=======
 from modelscope import (EpochBasedTrainer, MsDataset, TrainingArgs,
                         build_dataset_from_file)
->>>>>>> 0db0ec55
 from modelscope.metainfo import Trainers
 from modelscope.trainers import build_trainer
 
@@ -79,31 +75,6 @@
 
 config, args = TextGenerationArguments().parse_cli().to_config()
 print(config, args)
-<<<<<<< HEAD
-
-
-def cfg_modify_fn(cfg):
-    if args.use_model_config:
-        cfg.merge_from_dict(config)
-    else:
-        cfg = config
-    if cfg.train.lr_scheduler.type == 'noam':
-        cfg.train.lr_scheduler = {
-            'type': 'LambdaLR',
-            'lr_lambda': noam_lambda,
-            'options': {
-                'by_epoch': False
-            }
-        }
-    if args.use_megatron:
-        cfg.train.hooks.append({'type': 'MegatronHook'})
-    return cfg
-
-
-dataset = MsDataset.load(args.train_dataset_name)
-train_dataset = dataset['train']
-eval_dataset = dataset['validation' if 'validation' in dataset else 'test']
-=======
 
 
 def cfg_modify_fn(cfg):
@@ -138,7 +109,6 @@
 else:
     train_dataset, validation_dataset = build_dataset_from_file(
         args.dataset_json_file)
->>>>>>> 0db0ec55
 
 kwargs = dict(
     model=args.model,

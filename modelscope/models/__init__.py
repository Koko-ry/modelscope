--- conflicted
+++ resolved
@@ -15,22 +15,14 @@
 try:
     from .audio.kws import GenericKeyWordSpotting
     from .multi_modal import OfaForImageCaptioning
-<<<<<<< HEAD
     from .nlp import (BertForMaskedLM, BertForSequenceClassification,
-                      SbertForNLI, SbertForSentenceSimilarity,
+                      CsanmtForTranslation, SbertForNLI,
+                      SbertForSentenceSimilarity,
                       SbertForSentimentClassification,
                       SbertForTokenClassification,
                       SbertForZeroShotClassification, SpaceForDialogIntent,
                       SpaceForDialogModeling, SpaceForDialogStateTracking,
                       StructBertForMaskedLM, VecoForMaskedLM)
-=======
-    from .nlp import (
-        BertForMaskedLM, BertForSequenceClassification, CsanmtForTranslation,
-        SbertForNLI, SbertForSentenceSimilarity,
-        SbertForSentimentClassification, SbertForTokenClassification,
-        SbertForZeroShotClassification, SpaceForDialogIntent,
-        SpaceForDialogModeling, StructBertForMaskedLM, VecoForMaskedLM)
->>>>>>> e691585e
     from .audio.ans.frcrn import FRCRNModel
 except ModuleNotFoundError as e:
     if str(e) == "No module named 'pytorch'":

--- conflicted
+++ resolved
@@ -1,9 +1,4 @@
 # https://github.com/eladrich/pixel2style2pixel
-<<<<<<< HEAD
-"""
-ArcFace implementation from [TreB1eN](https://github.com/TreB1eN/InsightFace_Pytorch)
-"""
-=======
 
 from collections import namedtuple
 
@@ -12,13 +7,6 @@
                       Module, PReLU, ReLU, Sequential, Sigmoid)
 
 # ArcFace implementation from [TreB1eN](https://github.com/TreB1eN/InsightFace_Pytorch)
->>>>>>> 383a4dc4
-
-from collections import namedtuple
-
-import torch
-from torch.nn import (AdaptiveAvgPool2d, BatchNorm2d, Conv2d, MaxPool2d,
-                      Module, PReLU, ReLU, Sequential, Sigmoid)
 
 
 class Flatten(Module):

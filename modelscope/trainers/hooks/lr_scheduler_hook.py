# Copyright (c) Alibaba, Inc. and its affiliates.

from modelscope.metainfo import Hooks
from modelscope.trainers.lrscheduler.builder import build_lr_scheduler
from modelscope.utils.constant import LogKeys
from modelscope.utils.logger import get_logger
from modelscope.utils.torch_utils import is_master
from .builder import HOOKS
from .hook import Hook
from .priority import Priority


class LrSchedulerProcessor:
<<<<<<< HEAD

    def __init__(self):
        self.lr_strategy = None
        self.warmup_lr_scheduler = None

    def set_lr_strategy(self, lr_strategy):
        self.lr_strategy = lr_strategy

    def set_warmup_lr_scheduler(self, warmup_lr_scheduler):
        self.warmup_lr_scheduler = warmup_lr_scheduler

    def initialize_lr_scheduler(self, trainer):
        """Initialize the lr scheduler.

        This is a strategic function which can be registered by other hook's function.
        """
        pass

    def step(self, trainer):
        """Do lr scheduler's step.

        This is a strategic function which can be registered by other hook's function.
        """
        if self.warmup_lr_scheduler is not None:
            self.warmup_lr_scheduler.step()
        else:
            trainer.lr_scheduler.step()


class LrStrategy:
    by_epoch = 'by_epoch'
    by_step = 'by_step'
    no = 'no'


@HOOKS.register_module(module_name=Hooks.LrSchedulerHook)
class LrSchedulerHook(Hook):
    """Lr scheduler.

    Args:
        by_epoch (bool): Whether lr changes by epoch
        warmup (dict): warm up config
    """
    PRIORITY = Priority.LOW

    def __init__(self,
                 lr_strategy=LrStrategy.by_epoch,
                 warmup=None,
                 **kwargs) -> None:
        super().__init__()
        if 'by_epoch' in kwargs:
            self.lr_strategy = LrStrategy.by_epoch if kwargs[
                'by_epoch'] else LrStrategy.by_step
        else:
            self.lr_strategy = lr_strategy
        self.warmup = warmup
=======

    def __init__(self):
        self.lr_strategy = None
>>>>>>> 0db0ec55
        self.warmup_lr_scheduler = None
        self.processor = LrSchedulerProcessor()

    def set_processor(self, processor):
        self.processor = processor

<<<<<<< HEAD
    def before_run(self, trainer):
        self.processor.set_lr_strategy(self.lr_strategy)
        if self.warmup is not None:
            assert isinstance(self.warmup, dict) and 'type' in self.warmup
            self.warmup_lr_scheduler = build_lr_scheduler(
                cfg=self.warmup,
                default_args={'base_scheduler': trainer.lr_scheduler})
            self.processor.set_warmup_lr_scheduler(self.warmup_lr_scheduler)

        self.processor.initialize_lr_scheduler(trainer)
=======
    def set_lr_strategy(self, lr_strategy):
        self.lr_strategy = lr_strategy

    def set_warmup_lr_scheduler(self, warmup_lr_scheduler):
        self.warmup_lr_scheduler = warmup_lr_scheduler

    def initialize_lr_scheduler(self, trainer):
        """Initialize the lr scheduler.

        This is a strategic function which can be registered by other hook's function.
        """
        pass

    def step(self, trainer):
        """Do lr scheduler's step.

        This is a strategic function which can be registered by other hook's function.
        """
        if self.warmup_lr_scheduler is not None:
            self.warmup_lr_scheduler.step()
        else:
            trainer.lr_scheduler.step()
>>>>>>> 0db0ec55

    def get_current_lr(self, trainer):
        import torch

        if isinstance(trainer.optimizer, torch.optim.Optimizer):
            lr = [group['lr'] for group in trainer.optimizer.param_groups]
        elif isinstance(trainer.optimizer, dict):
            lr = dict()
            for name, optim in trainer.optimizer.items():
                lr[name] = [group['lr'] for group in optim.param_groups]
        else:
            raise RuntimeError(
                'lr is not applicable because optimizer does not exist.')
        return lr


class LrStrategy:
    by_epoch = 'by_epoch'
    by_step = 'by_step'
    no = 'no'


@HOOKS.register_module(module_name=Hooks.LrSchedulerHook)
class LrSchedulerHook(Hook):
    """Lr scheduler.

    Args:
        by_epoch (bool): Whether lr changes by epoch
        warmup (dict): warm up config
    """
    PRIORITY = Priority.LOW

    def __init__(self,
                 lr_strategy=LrStrategy.by_epoch,
                 warmup=None,
                 **kwargs) -> None:
        super().__init__()
        if 'by_epoch' in kwargs:
            self.lr_strategy = LrStrategy.by_epoch if kwargs[
                'by_epoch'] else LrStrategy.by_step
        else:
            self.lr_strategy = lr_strategy
        self.warmup = warmup
        self.warmup_lr_scheduler = None
        self.processor = LrSchedulerProcessor()

    def set_processor(self, processor):
        self.processor = processor

    def before_run(self, trainer):
        self.processor.set_lr_strategy(self.lr_strategy)
        if self.warmup is not None:
            assert isinstance(self.warmup, dict) and 'type' in self.warmup
            self.warmup_lr_scheduler = build_lr_scheduler(
                cfg=self.warmup,
                default_args={'base_scheduler': trainer.lr_scheduler})
            self.processor.set_warmup_lr_scheduler(self.warmup_lr_scheduler)

        self.processor.initialize_lr_scheduler(trainer)

    def after_train_iter(self, trainer):
        if self.lr_strategy == LrStrategy.by_step and trainer.iter >= getattr(
                trainer, 'cumulative_iters', 1) - 1:
            self.processor.step(trainer)
        trainer.log_buffer.output[LogKeys.LR] = self._get_log_lr(trainer)

    def before_train_epoch(self, trainer):
        trainer.log_buffer.output[LogKeys.LR] = self._get_log_lr(trainer)

    def after_train_epoch(self, trainer):
        if self.lr_strategy == LrStrategy.by_epoch:
            self.processor.step(trainer)

    def _get_log_lr(self, trainer):
        cur_lr = self.processor.get_current_lr(trainer)
        # only record lr of the first param group
        if isinstance(cur_lr, list):
            lr = cur_lr[0]
        else:
            assert isinstance(cur_lr, dict)
            lr = {}
            for k, lr_ in cur_lr.items():
                assert isinstance(lr_, list)
                lr.update({k: lr_[0]})

        return lr


class PlateauLrSchedulerProcessor(LrSchedulerProcessor):

    def __init__(self, metric_key):
        super().__init__()
        self.metric_key = metric_key

    def step(self, trainer):
        # adapt to evaluation interval is greater than 1
        if trainer.metric_values is None:
            if is_master():
                print(
                    f'Current epoch {trainer.epoch} has no evaluation metric values, skip lr_scheduler.step() !'
                )
            return

        metrics = trainer.metric_values[self.metric_key]
        if self.lr_strategy == LrStrategy.by_epoch:
            if self.warmup_lr_scheduler is not None:
                self.warmup_lr_scheduler.step(metrics=metrics)
            else:
                trainer.lr_scheduler.step(metrics=metrics)


@HOOKS.register_module(module_name=Hooks.PlateauLrSchedulerHook)
class PlateauLrSchedulerHook(Hook):
    """Lr scheduler hook for `ReduceLROnPlateau`.

    Args:
        metric_key (str): Metric key returned from `trainer.metric_values`,
            get the value of metric key and pass it to `ReduceLROnPlateau.step`.
    """
    PRIORITY = Priority.LOW  # should be after EvaluationHook

    def __init__(self, metric_key, **kwargs):
        super().__init__()
        self.metric_key = metric_key

    def register_processor(self, trainer):
        lr_scheduler_hook = trainer.get_hook(LrSchedulerHook)
        if len(lr_scheduler_hook) > 0 and type(
                lr_scheduler_hook[0].processor) in (type(None),
                                                    LrSchedulerProcessor):
            lr_scheduler_hook[0].set_processor(
                PlateauLrSchedulerProcessor(self.metric_key))

    def before_run(self, trainer):
        if not hasattr(trainer, 'logger'):
            self.logger = get_logger()
        else:
            self.logger = trainer.logger


@HOOKS.register_module(module_name=Hooks.NoneLrSchedulerHook)
class NoneLrSchedulerHook(LrSchedulerHook):

    PRIORITY = Priority.LOW  # should be after EvaluationHook

    def __init__(self, by_epoch=True, warmup=None) -> None:
        super().__init__(by_epoch=by_epoch, warmup=warmup)

    def before_run(self, trainer):
        return

    def after_train_epoch(self, trainer):
        return<|MERGE_RESOLUTION|>--- conflicted
+++ resolved
@@ -11,7 +11,6 @@
 
 
 class LrSchedulerProcessor:
-<<<<<<< HEAD
 
     def __init__(self):
         self.lr_strategy = None
@@ -39,81 +38,6 @@
             self.warmup_lr_scheduler.step()
         else:
             trainer.lr_scheduler.step()
-
-
-class LrStrategy:
-    by_epoch = 'by_epoch'
-    by_step = 'by_step'
-    no = 'no'
-
-
-@HOOKS.register_module(module_name=Hooks.LrSchedulerHook)
-class LrSchedulerHook(Hook):
-    """Lr scheduler.
-
-    Args:
-        by_epoch (bool): Whether lr changes by epoch
-        warmup (dict): warm up config
-    """
-    PRIORITY = Priority.LOW
-
-    def __init__(self,
-                 lr_strategy=LrStrategy.by_epoch,
-                 warmup=None,
-                 **kwargs) -> None:
-        super().__init__()
-        if 'by_epoch' in kwargs:
-            self.lr_strategy = LrStrategy.by_epoch if kwargs[
-                'by_epoch'] else LrStrategy.by_step
-        else:
-            self.lr_strategy = lr_strategy
-        self.warmup = warmup
-=======
-
-    def __init__(self):
-        self.lr_strategy = None
->>>>>>> 0db0ec55
-        self.warmup_lr_scheduler = None
-        self.processor = LrSchedulerProcessor()
-
-    def set_processor(self, processor):
-        self.processor = processor
-
-<<<<<<< HEAD
-    def before_run(self, trainer):
-        self.processor.set_lr_strategy(self.lr_strategy)
-        if self.warmup is not None:
-            assert isinstance(self.warmup, dict) and 'type' in self.warmup
-            self.warmup_lr_scheduler = build_lr_scheduler(
-                cfg=self.warmup,
-                default_args={'base_scheduler': trainer.lr_scheduler})
-            self.processor.set_warmup_lr_scheduler(self.warmup_lr_scheduler)
-
-        self.processor.initialize_lr_scheduler(trainer)
-=======
-    def set_lr_strategy(self, lr_strategy):
-        self.lr_strategy = lr_strategy
-
-    def set_warmup_lr_scheduler(self, warmup_lr_scheduler):
-        self.warmup_lr_scheduler = warmup_lr_scheduler
-
-    def initialize_lr_scheduler(self, trainer):
-        """Initialize the lr scheduler.
-
-        This is a strategic function which can be registered by other hook's function.
-        """
-        pass
-
-    def step(self, trainer):
-        """Do lr scheduler's step.
-
-        This is a strategic function which can be registered by other hook's function.
-        """
-        if self.warmup_lr_scheduler is not None:
-            self.warmup_lr_scheduler.step()
-        else:
-            trainer.lr_scheduler.step()
->>>>>>> 0db0ec55
 
     def get_current_lr(self, trainer):
         import torch

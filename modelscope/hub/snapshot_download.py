--- conflicted
+++ resolved
@@ -260,13 +260,9 @@
                 revision=revision,
                 cookies=cookies,
                 ignore_file_pattern=ignore_file_pattern,
-<<<<<<< HEAD
                 allow_file_pattern=allow_file_pattern,
                 ignore_patterns=ignore_patterns,
                 allow_patterns=allow_patterns)
-=======
-                allow_file_pattern=allow_file_pattern)
->>>>>>> 543a2b32
 
         elif repo_type == REPO_TYPE_DATASET:
             group_or_owner, name = model_id_to_group_owner_name(repo_id)
@@ -307,13 +303,9 @@
                     revision=revision,
                     cookies=cookies,
                     ignore_file_pattern=ignore_file_pattern,
-<<<<<<< HEAD
                     allow_file_pattern=allow_file_pattern,
                     ignore_patterns=ignore_patterns,
                     allow_patterns=allow_patterns)
-=======
-                    allow_file_pattern=allow_file_pattern)
->>>>>>> 543a2b32
                 if len(repo_files) < page_size:
                     break
                 page_number += 1
@@ -322,7 +314,6 @@
         return os.path.join(cache.get_root_location())
 
 
-<<<<<<< HEAD
 def _is_valid_regex(pattern: str):
     try:
         re.compile(pattern)
@@ -352,8 +343,6 @@
         return None
 
 
-=======
->>>>>>> 543a2b32
 def _download_file_lists(
     repo_files: List[str],
     cache: ModelFileSystemCache,
@@ -369,7 +358,6 @@
     cookies: Optional[CookieJar] = None,
     ignore_file_pattern: Optional[Union[str, List[str]]] = None,
     allow_file_pattern: Optional[Union[str, List[str]]] = None,
-<<<<<<< HEAD
     allow_patterns: Optional[Union[List[str], str]] = None,
     ignore_patterns: Optional[Union[List[str], str]] = None,
 ):
@@ -417,44 +405,6 @@
         except Exception as e:
             logger.warning('The file pattern is invalid : %s' % e)
 
-=======
-):
-    if ignore_file_pattern is None:
-        ignore_file_pattern = []
-    if isinstance(ignore_file_pattern, str):
-        ignore_file_pattern = [ignore_file_pattern]
-    ignore_file_pattern = [
-        item if not item.endswith('/') else item + '*'
-        for item in ignore_file_pattern
-    ]
-    ignore_regex_pattern = []
-    for file_pattern in ignore_file_pattern:
-        if file_pattern.startswith('*'):
-            ignore_regex_pattern.append('.' + file_pattern)
-        else:
-            ignore_regex_pattern.append(file_pattern)
-
-    if allow_file_pattern is not None:
-        if isinstance(allow_file_pattern, str):
-            allow_file_pattern = [allow_file_pattern]
-        allow_file_pattern = [
-            item if not item.endswith('/') else item + '*'
-            for item in allow_file_pattern
-        ]
-
-    for repo_file in repo_files:
-        if repo_file['Type'] == 'tree' or \
-                any([fnmatch.fnmatch(repo_file['Path'], pattern) for pattern in ignore_file_pattern]) or \
-                any([re.search(pattern, repo_file['Name']) is not None for pattern in ignore_regex_pattern]):  # noqa E501
-            continue
-
-        if allow_file_pattern is not None and allow_file_pattern:
-            if not any(
-                    fnmatch.fnmatch(repo_file['Path'], pattern)
-                    for pattern in allow_file_pattern):
-                continue
-
->>>>>>> 543a2b32
         # check model_file is exist in cache, if existed, skip download, otherwise download
         if cache.exists(repo_file):
             file_name = os.path.basename(repo_file['Name'])

--- conflicted
+++ resolved
@@ -80,10 +80,6 @@
     @classmethod
     def to_list(cls):
         return [
-<<<<<<< HEAD
-            cls.__dict__[key] for key in cls.__dict__.keys()
-            if not key.startswith('_') and isinstance(cls.__dict__[key], str)
-=======
             cls.APACHE_V2,
             cls.GPL_V2,
             cls.GPL_V3,
@@ -92,7 +88,6 @@
             cls.AFL_V3,
             cls.ECL_V2,
             cls.MIT,
->>>>>>> 53ceca4d
         ]
 
 

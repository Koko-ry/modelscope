# Copyright (c) Alibaba, Inc. and its affiliates.
from typing import TYPE_CHECKING

from modelscope.utils.import_utils import (LazyImportModule,
                                           is_transformers_available)

if TYPE_CHECKING:
    from .exporters import Exporter, TfModelExporter, TorchModelExporter
    from .hub.api import HubApi
    from .hub.check_model import check_local_model_is_latest, check_model_is_id
    from .hub.push_to_hub import push_to_hub, push_to_hub_async
    from .hub.snapshot_download import snapshot_download, dataset_snapshot_download
    from .hub.file_download import model_file_download, dataset_file_download

    from .metrics import (
        AccuracyMetric, AudioNoiseMetric, BleuMetric, ImageColorEnhanceMetric,
        ImageColorizationMetric, ImageDenoiseMetric, ImageInpaintingMetric,
        ImageInstanceSegmentationCOCOMetric, ImagePortraitEnhancementMetric,
        ImageQualityAssessmentDegradationMetric,
        ImageQualityAssessmentMosMetric, LossMetric, Metric,
        MovieSceneSegmentationMetric, OCRRecognitionMetric, PplMetric,
        ReferringVideoObjectSegmentationMetric, SequenceClassificationMetric,
        TextGenerationMetric, TextRankingMetric, TokenClassificationMetric,
        VideoFrameInterpolationMetric, VideoStabilizationMetric,
        VideoSummarizationMetric, VideoSuperResolutionMetric,
        task_default_metrics)
    from .models import Model, TorchModel
    from .msdatasets import MsDataset
    from .pipelines import Pipeline, pipeline
    from .preprocessors import Preprocessor
    from .trainers import (EpochBasedTrainer, Hook, Priority, TrainingArgs,
                           build_dataset_from_file)
    from .utils.constant import Tasks
    from .utils.hf_util import patch_hub, patch_context, unpatch_hub
    if is_transformers_available():
        from .utils.hf_util import (
            AutoModel, AutoProcessor, AutoFeatureExtractor, GenerationConfig,
            AutoConfig, GPTQConfig, AwqConfig, BitsAndBytesConfig,
            AutoModelForCausalLM, AutoModelForSeq2SeqLM,
            AutoModelForVision2Seq, AutoModelForSequenceClassification,
            AutoModelForTokenClassification, AutoModelForImageClassification,
            AutoModelForImageTextToText,
            AutoModelForZeroShotImageClassification,
            AutoModelForKeypointDetection,
            AutoModelForDocumentQuestionAnswering,
            AutoModelForSemanticSegmentation,
            AutoModelForUniversalSegmentation,
            AutoModelForInstanceSegmentation, AutoModelForObjectDetection,
            AutoModelForZeroShotObjectDetection,
            AutoModelForAudioClassification, AutoModelForSpeechSeq2Seq,
            AutoModelForMaskedImageModeling,
            AutoModelForVisualQuestionAnswering,
            AutoModelForTableQuestionAnswering, AutoModelForImageToImage,
            AutoModelForImageSegmentation, AutoModelForQuestionAnswering,
            AutoModelForMaskedLM, AutoTokenizer, AutoModelForMaskGeneration,
            AutoModelForPreTraining, AutoModelForTextEncoding,
            AutoImageProcessor, BatchFeature, Qwen2VLForConditionalGeneration,
<<<<<<< HEAD
            T5EncoderModel, hf_pipeline)
=======
            T5EncoderModel, Qwen2_5_VLForConditionalGeneration, LlamaModel,
            LlamaPreTrainedModel, LlamaForCausalLM)
>>>>>>> a3e4e632
    else:
        print(
            'transformer is not installed, please install it if you want to use related modules'
        )
    from .utils.hub import create_model_if_not_exist, read_config
    from .utils.logger import get_logger
    from .version import __release_datetime__, __version__

else:
    _import_structure = {
        'version': ['__release_datetime__', '__version__'],
        'trainers': [
            'EpochBasedTrainer', 'TrainingArgs', 'Hook', 'Priority',
            'build_dataset_from_file'
        ],
        'exporters': [
            'Exporter',
            'TfModelExporter',
            'TorchModelExporter',
        ],
        'hub.api': ['HubApi'],
        'hub.snapshot_download':
        ['snapshot_download', 'dataset_snapshot_download'],
        'hub.file_download': ['model_file_download', 'dataset_file_download'],
        'hub.push_to_hub': ['push_to_hub', 'push_to_hub_async'],
        'hub.check_model':
        ['check_model_is_id', 'check_local_model_is_latest'],
        'metrics': [
            'AudioNoiseMetric', 'Metric', 'task_default_metrics',
            'ImageColorEnhanceMetric', 'ImageDenoiseMetric',
            'ImageInstanceSegmentationCOCOMetric',
            'ImagePortraitEnhancementMetric', 'SequenceClassificationMetric',
            'TextGenerationMetric', 'TokenClassificationMetric',
            'VideoSummarizationMetric', 'MovieSceneSegmentationMetric',
            'AccuracyMetric', 'BleuMetric', 'ImageInpaintingMetric',
            'ReferringVideoObjectSegmentationMetric',
            'VideoFrameInterpolationMetric', 'VideoStabilizationMetric',
            'VideoSuperResolutionMetric', 'PplMetric',
            'ImageQualityAssessmentDegradationMetric',
            'ImageQualityAssessmentMosMetric', 'TextRankingMetric',
            'LossMetric', 'ImageColorizationMetric', 'OCRRecognitionMetric'
        ],
        'models': ['Model', 'TorchModel'],
        'preprocessors': ['Preprocessor'],
        'pipelines': ['Pipeline', 'pipeline'],
        'utils.hub': ['read_config', 'create_model_if_not_exist'],
        'utils.logger': ['get_logger'],
        'utils.constant': ['Tasks'],
        'msdatasets': ['MsDataset']
    }

    from modelscope.utils import hf_util

    extra_objects = {}
    attributes = dir(hf_util)
    imports = [attr for attr in attributes if not attr.startswith('__')]
    for _import in imports:
        extra_objects[_import] = getattr(hf_util, _import)

    import sys

    sys.modules[__name__] = LazyImportModule(
        __name__,
        globals()['__file__'],
        _import_structure,
        module_spec=__spec__,
        extra_objects=extra_objects,
    )<|MERGE_RESOLUTION|>--- conflicted
+++ resolved
@@ -55,12 +55,8 @@
             AutoModelForMaskedLM, AutoTokenizer, AutoModelForMaskGeneration,
             AutoModelForPreTraining, AutoModelForTextEncoding,
             AutoImageProcessor, BatchFeature, Qwen2VLForConditionalGeneration,
-<<<<<<< HEAD
-            T5EncoderModel, hf_pipeline)
-=======
             T5EncoderModel, Qwen2_5_VLForConditionalGeneration, LlamaModel,
-            LlamaPreTrainedModel, LlamaForCausalLM)
->>>>>>> a3e4e632
+            LlamaPreTrainedModel, LlamaForCausalLM, hf_pipeline)
     else:
         print(
             'transformer is not installed, please install it if you want to use related modules'

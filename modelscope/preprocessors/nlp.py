# Copyright (c) Alibaba, Inc. and its affiliates.

import uuid
from typing import Any, Dict, Union

from transformers import AutoTokenizer

from modelscope.utils.constant import Fields, InputFields
from modelscope.utils.type_assert import type_assert
from .base import Preprocessor
from .builder import PREPROCESSORS

__all__ = [
    'Tokenize', 'SequenceClassificationPreprocessor',
<<<<<<< HEAD
    'TextGenerationPreprocessor', 'ZeroShotClassificationPreprocessor',
    'TokenClassifcationPreprocessor', 'NLIPreprocessor',
    'SentimentClassificationPreprocessor'
=======
    'TextGenerationPreprocessor', 'TokenClassifcationPreprocessor',
    'FillMaskPreprocessor'
>>>>>>> 62c2877b
]


@PREPROCESSORS.register_module(Fields.nlp)
class Tokenize(Preprocessor):

    def __init__(self, tokenizer_name) -> None:
        self._tokenizer = AutoTokenizer.from_pretrained(tokenizer_name)

    def __call__(self, data: Union[str, Dict[str, Any]]) -> Dict[str, Any]:
        if isinstance(data, str):
            data = {InputFields.text: data}
        token_dict = self._tokenizer(data[InputFields.text])
        data.update(token_dict)
        return data


@PREPROCESSORS.register_module(
    Fields.nlp, module_name=r'nlp_structbert_nli_chinese-base')
class NLIPreprocessor(Preprocessor):

    def __init__(self, model_dir: str, *args, **kwargs):
        """preprocess the data via the vocab.txt from the `model_dir` path

        Args:
            model_dir (str): model path
        """

        super().__init__(*args, **kwargs)

        from sofa import SbertTokenizer
        self.model_dir: str = model_dir
        self.first_sequence: str = kwargs.pop('first_sequence',
                                              'first_sequence')
        self.second_sequence = kwargs.pop('second_sequence', 'second_sequence')
        self.sequence_length = kwargs.pop('sequence_length', 128)

        self.tokenizer = SbertTokenizer.from_pretrained(self.model_dir)

    @type_assert(object, tuple)
    def __call__(self, data: tuple) -> Dict[str, Any]:
        """process the raw input data

        Args:
            data (tuple): [sentence1, sentence2]
                sentence1 (str): a sentence
                    Example:
                        'you are so handsome.'
                sentence2 (str): a sentence
                    Example:
                        'you are so beautiful.'
        Returns:
            Dict[str, Any]: the preprocessed data
        """
        sentence1, sentence2 = data
        new_data = {
            self.first_sequence: sentence1,
            self.second_sequence: sentence2
        }
        # preprocess the data for the model input

        rst = {
            'id': [],
            'input_ids': [],
            'attention_mask': [],
            'token_type_ids': []
        }

        max_seq_length = self.sequence_length

        text_a = new_data[self.first_sequence]
        text_b = new_data[self.second_sequence]
        feature = self.tokenizer(
            text_a,
            text_b,
            padding=False,
            truncation=True,
            max_length=max_seq_length)

        rst['id'].append(new_data.get('id', str(uuid.uuid4())))
        rst['input_ids'].append(feature['input_ids'])
        rst['attention_mask'].append(feature['attention_mask'])
        rst['token_type_ids'].append(feature['token_type_ids'])

        return rst


@PREPROCESSORS.register_module(
    Fields.nlp, module_name=r'sbert-sentiment-classification')
class SentimentClassificationPreprocessor(Preprocessor):

    def __init__(self, model_dir: str, *args, **kwargs):
        """preprocess the data via the vocab.txt from the `model_dir` path

        Args:
            model_dir (str): model path
        """

        super().__init__(*args, **kwargs)

        from sofa import SbertTokenizer
        self.model_dir: str = model_dir
        self.first_sequence: str = kwargs.pop('first_sequence',
                                              'first_sequence')
        self.second_sequence = kwargs.pop('second_sequence', 'second_sequence')
        self.sequence_length = kwargs.pop('sequence_length', 128)

        self.tokenizer = SbertTokenizer.from_pretrained(self.model_dir)

    @type_assert(object, str)
    def __call__(self, data: str) -> Dict[str, Any]:
        """process the raw input data

        Args:
            data (str): a sentence
                Example:
                    'you are so handsome.'
        Returns:
            Dict[str, Any]: the preprocessed data
        """

        new_data = {self.first_sequence: data}
        # preprocess the data for the model input

        rst = {
            'id': [],
            'input_ids': [],
            'attention_mask': [],
            'token_type_ids': []
        }

        max_seq_length = self.sequence_length

        text_a = new_data[self.first_sequence]

        text_b = new_data.get(self.second_sequence, None)
        feature = self.tokenizer(
            text_a,
            text_b,
            padding='max_length',
            truncation=True,
            max_length=max_seq_length)

        rst['id'].append(new_data.get('id', str(uuid.uuid4())))
        rst['input_ids'].append(feature['input_ids'])
        rst['attention_mask'].append(feature['attention_mask'])
        rst['token_type_ids'].append(feature['token_type_ids'])

        return rst


@PREPROCESSORS.register_module(
    Fields.nlp, module_name=r'bert-sequence-classification')
class SequenceClassificationPreprocessor(Preprocessor):

    def __init__(self, model_dir: str, *args, **kwargs):
        """preprocess the data via the vocab.txt from the `model_dir` path

        Args:
            model_dir (str): model path
        """

        super().__init__(*args, **kwargs)

        from easynlp.modelzoo import AutoTokenizer
        self.model_dir: str = model_dir
        self.first_sequence: str = kwargs.pop('first_sequence',
                                              'first_sequence')
        self.second_sequence = kwargs.pop('second_sequence', 'second_sequence')
        self.sequence_length = kwargs.pop('sequence_length', 128)

        self.tokenizer = AutoTokenizer.from_pretrained(self.model_dir)
        print(f'this is the tokenzier {self.tokenizer}')

    @type_assert(object, (str, tuple, Dict))
    def __call__(self, data: Union[str, tuple, Dict]) -> Dict[str, Any]:
        """process the raw input data

        Args:
            data (str or tuple, Dict):
            sentence1 (str): a sentence
                    Example:
                        'you are so handsome.'
            or
            (sentence1, sentence2)
                sentence1 (str): a sentence
                    Example:
                        'you are so handsome.'
                sentence2 (str): a sentence
                    Example:
                        'you are so beautiful.'
            or
            {field1: field_value1, field2: field_value2}
            field1 (str): field name, default 'first_sequence'
            field_value1 (str): a sentence
                    Example:
                        'you are so handsome.'

            field2 (str): field name, default 'second_sequence'
            field_value2 (str): a sentence
                Example:
                    'you are so beautiful.'

        Returns:
            Dict[str, Any]: the preprocessed data
        """
        if isinstance(data, str):
            new_data = {self.first_sequence: data}
        elif isinstance(data, tuple):
            sentence1, sentence2 = data
            new_data = {
                self.first_sequence: sentence1,
                self.second_sequence: sentence2
            }
        else:
            new_data = data

        # preprocess the data for the model input

        rst = {
            'id': [],
            'input_ids': [],
            'attention_mask': [],
            'token_type_ids': []
        }

        max_seq_length = self.sequence_length

        text_a = new_data[self.first_sequence]
        text_b = new_data.get(self.second_sequence, None)
        feature = self.tokenizer(
            text_a,
            text_b,
            padding='max_length',
            truncation=True,
            max_length=max_seq_length)

        rst['id'].append(new_data.get('id', str(uuid.uuid4())))
        rst['input_ids'].append(feature['input_ids'])
        rst['attention_mask'].append(feature['attention_mask'])
        rst['token_type_ids'].append(feature['token_type_ids'])

        return rst


@PREPROCESSORS.register_module(Fields.nlp, module_name=r'palm2.0')
class TextGenerationPreprocessor(Preprocessor):

    def __init__(self, model_dir: str, tokenizer, *args, **kwargs):
        """preprocess the data using the vocab.txt from the `model_dir` path

        Args:
            model_dir (str): model path
        """
        super().__init__(*args, **kwargs)

        self.model_dir: str = model_dir
        self.first_sequence: str = kwargs.pop('first_sequence',
                                              'first_sequence')
        self.second_sequence: str = kwargs.pop('second_sequence',
                                               'second_sequence')
        self.sequence_length: int = kwargs.pop('sequence_length', 128)
        self.tokenizer = tokenizer

    @type_assert(object, str)
    def __call__(self, data: str) -> Dict[str, Any]:
        """process the raw input data

        Args:
            data (str): a sentence
                Example:
                    'you are so handsome.'

        Returns:
            Dict[str, Any]: the preprocessed data
        """
        import torch

        new_data = {self.first_sequence: data}
        # preprocess the data for the model input

        rst = {'input_ids': [], 'attention_mask': []}

        max_seq_length = self.sequence_length

        text_a = new_data.get(self.first_sequence, None)
        text_b = new_data.get(self.second_sequence, None)
        feature = self.tokenizer(
            text_a,
            text_b,
            padding='max_length',
            truncation=True,
            max_length=max_seq_length)

        rst['input_ids'].append(feature['input_ids'])
        rst['attention_mask'].append(feature['attention_mask'])
        rst['token_type_ids'].append(feature['token_type_ids'])
        return {k: torch.tensor(v) for k, v in rst.items()}


@PREPROCESSORS.register_module(Fields.nlp)
class FillMaskPreprocessor(Preprocessor):

    def __init__(self, model_dir: str, *args, **kwargs):
        """preprocess the data via the vocab.txt from the `model_dir` path

        Args:
            model_dir (str): model path
        """
        super().__init__(*args, **kwargs)
        from sofa.utils.backend import AutoTokenizer
        self.model_dir = model_dir
        self.first_sequence: str = kwargs.pop('first_sequence',
                                              'first_sequence')
        self.sequence_length = kwargs.pop('sequence_length', 128)

        self.tokenizer = AutoTokenizer.from_pretrained(
            model_dir, use_fast=False)

    @type_assert(object, str)
    def __call__(self, data: str) -> Dict[str, Any]:
        """process the raw input data

        Args:
            data (str): a sentence
                Example:
                    'you are so handsome.'

        Returns:
            Dict[str, Any]: the preprocessed data
        """
        import torch

        new_data = {self.first_sequence: data}
        # preprocess the data for the model input

        rst = {'input_ids': [], 'attention_mask': [], 'token_type_ids': []}

        max_seq_length = self.sequence_length

        text_a = new_data[self.first_sequence]
        feature = self.tokenizer(
            text_a,
            padding='max_length',
            truncation=True,
            max_length=max_seq_length,
            return_token_type_ids=True)

        rst['input_ids'].append(feature['input_ids'])
        rst['attention_mask'].append(feature['attention_mask'])
        rst['token_type_ids'].append(feature['token_type_ids'])

        return {k: torch.tensor(v) for k, v in rst.items()}


@PREPROCESSORS.register_module(
    Fields.nlp, module_name=r'bert-zero-shot-classification')
class ZeroShotClassificationPreprocessor(Preprocessor):

    def __init__(self, model_dir: str, *args, **kwargs):
        """preprocess the data via the vocab.txt from the `model_dir` path

        Args:
            model_dir (str): model path
        """

        super().__init__(*args, **kwargs)

        from sofa import SbertTokenizer
        self.model_dir: str = model_dir
        self.sequence_length = kwargs.pop('sequence_length', 512)
        self.tokenizer = SbertTokenizer.from_pretrained(self.model_dir)

    @type_assert(object, str)
    def __call__(self, data: str, hypothesis_template: str,
                 candidate_labels: list) -> Dict[str, Any]:
        """process the raw input data

        Args:
            data (str): a sentence
                Example:
                    'you are so handsome.'

        Returns:
            Dict[str, Any]: the preprocessed data
        """
        pairs = [[data, hypothesis_template.format(label)]
                 for label in candidate_labels]

        features = self.tokenizer(
            pairs,
            padding=True,
            truncation=True,
            max_length=self.sequence_length,
            return_tensors='pt',
            truncation_strategy='only_first')
        return features


@PREPROCESSORS.register_module(
    Fields.nlp, module_name=r'bert-token-classification')
class TokenClassifcationPreprocessor(Preprocessor):

    def __init__(self, model_dir: str, *args, **kwargs):
        """preprocess the data via the vocab.txt from the `model_dir` path

        Args:
            model_dir (str): model path
        """

        super().__init__(*args, **kwargs)

        from sofa import SbertTokenizer
        self.model_dir: str = model_dir
        self.tokenizer = SbertTokenizer.from_pretrained(self.model_dir)

    @type_assert(object, str)
    def __call__(self, data: str) -> Dict[str, Any]:
        """process the raw input data

        Args:
            data (str): a sentence
                Example:
                    'you are so handsome.'

        Returns:
            Dict[str, Any]: the preprocessed data
        """

        # preprocess the data for the model input

        text = data.replace(' ', '').strip()
        tokens = []
        for token in text:
            token = self.tokenizer.tokenize(token)
            tokens.extend(token)
        input_ids = self.tokenizer.convert_tokens_to_ids(tokens)
        input_ids = self.tokenizer.build_inputs_with_special_tokens(input_ids)
        attention_mask = [1] * len(input_ids)
        token_type_ids = [0] * len(input_ids)
        return {
            'text': text,
            'input_ids': input_ids,
            'attention_mask': attention_mask,
            'token_type_ids': token_type_ids
        }<|MERGE_RESOLUTION|>--- conflicted
+++ resolved
@@ -12,14 +12,9 @@
 
 __all__ = [
     'Tokenize', 'SequenceClassificationPreprocessor',
-<<<<<<< HEAD
     'TextGenerationPreprocessor', 'ZeroShotClassificationPreprocessor',
     'TokenClassifcationPreprocessor', 'NLIPreprocessor',
-    'SentimentClassificationPreprocessor'
-=======
-    'TextGenerationPreprocessor', 'TokenClassifcationPreprocessor',
-    'FillMaskPreprocessor'
->>>>>>> 62c2877b
+    'SentimentClassificationPreprocessor', 'FillMaskPreprocessor'
 ]
 
 

--- conflicted
+++ resolved
@@ -7,10 +7,4 @@
 from .image import LoadImage, load_image
 from .multi_model import OfaImageCaptionPreprocessor
 from .nlp import *  # noqa F403
-<<<<<<< HEAD
-from .nlp import NLIPreprocessor, TextGenerationPreprocessor
-from .text_to_speech import *  # noqa F403
-=======
-from .nlp import (SentimentClassificationPreprocessor,
-                  TextGenerationPreprocessor)
->>>>>>> 48da1619
+from .text_to_speech import *  # noqa F403
--- conflicted
+++ resolved
@@ -6,9 +6,6 @@
 from .common import Compose
 from .image import LoadImage, load_image
 from .nlp import *  # noqa F403
-<<<<<<< HEAD
 from .space.dialog_intent_prediction_preprocessor import *  # noqa F403
 from .space.dialog_modeling_preprocessor import *  # noqa F403
-=======
-from .text_to_speech import *  # noqa F403
->>>>>>> 97a00879
+from .text_to_speech import *  # noqa F403